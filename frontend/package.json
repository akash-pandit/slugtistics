{
  "name": "frontend",
  "version": "0.1.0",
  "private": true,
  "proxy": "http://localhost:8080",
  "dependencies": {
<<<<<<< HEAD
    "@emotion/react": "^11.13.3",
    "@emotion/styled": "^11.13.0",
    "@mui/material": "^6.1.2",
=======
    "@material-ui/core": "^4.12.4",
    "@material-ui/lab": "^4.0.0-alpha.61",
    "@uidotdev/usehooks": "^2.4.1",
>>>>>>> db49f1e5
    "chart.js": "^4.3.2",
    "react": "^18.2.0",
    "react-chartjs-2": "^5.2.0",
    "react-dom": "^18.2.0",
    "react-router-dom": "^6.14.2",
    "react-scripts": "5.0.1"
  },
  "scripts": {
    "start": "react-scripts start",
    "build": "react-scripts build",
    "test": "react-scripts test",
    "eject": "react-scripts eject"
  },
  "eslintConfig": {
    "extends": [
      "react-app",
      "react-app/jest"
    ]
  },
  "browserslist": {
    "production": [
      ">0.2%",
      "not dead",
      "not op_mini all"
    ],
    "development": [
      "last 1 chrome version",
      "last 1 firefox version",
      "last 1 safari version"
    ]
  }
}<|MERGE_RESOLUTION|>--- conflicted
+++ resolved
@@ -4,15 +4,10 @@
   "private": true,
   "proxy": "http://localhost:8080",
   "dependencies": {
-<<<<<<< HEAD
     "@emotion/react": "^11.13.3",
     "@emotion/styled": "^11.13.0",
     "@mui/material": "^6.1.2",
-=======
-    "@material-ui/core": "^4.12.4",
-    "@material-ui/lab": "^4.0.0-alpha.61",
     "@uidotdev/usehooks": "^2.4.1",
->>>>>>> db49f1e5
     "chart.js": "^4.3.2",
     "react": "^18.2.0",
     "react-chartjs-2": "^5.2.0",
