from flask import g
from apscheduler.schedulers.background import BackgroundScheduler
import pytz
import logging
import sqlite3
import atexit
from flask_compress import Compress
from flask_caching import Cache
from scraping.ucsc_courses import scrape_all_courses, scrape_count
from scraping.ratings import get_basic_professor_info
from helper_functions import (
    find_matching_instructor,
    get_course_gpa,
    parse_prerequisites,
)
from config import app, db, slugtistics_db_path
from models.data_models import CourseModel, LastUpdateModel
from routes import courses_bp, init_prereq_dict

# Initialize Flask extensions
Compress(app)
cache = Cache(app, config={"CACHE_TYPE": "simple", "CACHE_DEFAULT_TIMEOUT": 300})

logging.basicConfig(level=logging.INFO)
logger = logging.getLogger(__name__)

courses_cache = {}
instructor_cache = {}
gpa_cache = {}
scheduler = None

#initalize db tables
def init_db():
    try:
        with app.app_context():
            db.create_all()
            logger.info("Database tables created successfully")
    except Exception as e:
        logger.error(f"Error creating database: {str(e)}")
        raise

#get the gpa tables
def get_slugtistics_db():
    if "slugtistics_db" not in g:
        g.slugtistics_db = sqlite3.connect(
            str(slugtistics_db_path),
            timeout=30,
            check_same_thread=False,
            isolation_level="IMMEDIATE",
        )
        g.slugtistics_db.execute("PRAGMA journal_mode=WAL")
        g.slugtistics_db.execute("PRAGMA cache_size=-2000")
        g.slugtistics_db.row_factory = sqlite3.Row
    return g.slugtistics_db

#close gpa tables when done
@app.teardown_appcontext
def close_slugtistics_db(exception=None):
    db = g.pop("slugtistics_db", None)
    if db is not None:
        db.close()




#this gets all the up to date info for class count, class status(open, closed, etc)
#also changes discussion count
#(free will to change it to whatever)
def update_course_statuses():
    logger.info("Updating course count and status")
    try:
        with app.app_context():
            LastUpdateModel.query.delete()
            clear_caches()
            updated_courses = scrape_count()
            for course in updated_courses:
                enroll_num = course.enroll_num
                existing_course = CourseModel.query.filter_by(enroll_num=enroll_num).first()
                if existing_course:
                    existing_course.class_status = course.class_status
                    existing_course.class_count = course.class_count
                    existing_course.discussion_sections = course.discussion_sections
            db.session.add(LastUpdateModel())
            db.session.commit()
            logger.info("Course statuses updated successfully.")
    except Exception as e:
        logger.error(f"Trouble updating course statuses: {str(e)}")

            

#scraping all courses and getting gpa for each class and ratings as well
#prob only need to do every day/two days, information won't change that much
#scraping course count and status and discussion way more important
#tentative, can maybe update even longer
@cache.cached(timeout=300, key_prefix="all_courses")
def get_all_courses():
    global courses_cache, instructor_cache, gpa_cache

    if not courses_cache:
        logger.info("Cache miss - fetching all courses")
        try:
            scraped_courses = scrape_all_courses()
            slugtistics_db = get_slugtistics_db()

            with slugtistics_db:
                cursor = slugtistics_db.cursor()
                cursor.execute(
                    'SELECT DISTINCT "SubjectCatalogNbr", "Instructors" FROM GradeData'
                )
                historical_data = cursor.fetchall()
                course_instructors = {}

                for course_code, instructor in historical_data:
                    if course_code not in course_instructors:
                        course_instructors[course_code] = []
                    course_instructors[course_code].append(instructor)

                for course in scraped_courses:
                    
                    subject = course.code.split()[0]

                    if subject not in courses_cache:
                        courses_cache[subject] = []

                    teacher = course.instructor
                    course_code = course.code
                    print(course_code)


                    if teacher != "Staff" and ("." in teacher or teacher not in instructor_cache):
                        historical_instructors = course_instructors.get(course_code, [])
                        matched_instructor = (
                            find_matching_instructor(teacher, historical_instructors)
                            or teacher
                        )

                        try:
                            instructor_ratings = get_basic_professor_info(
                                matched_instructor, course_code
                            )
                            instructor_ratings = (
                                instructor_ratings.to_dict()
                                if instructor_ratings
                                else None
                            )
                        except Exception as e:
                            logger.error(f"Error fetching instructor ratings: {str(e)}")
                            instructor_ratings = None

                        instructor_cache[teacher] = (
                            matched_instructor,
                            instructor_ratings,
                        )

                    if teacher != "Staff":
                        matched_instructor, instructor_ratings = instructor_cache[
                            teacher
                        ]
                    else:
                        matched_instructor, instructor_ratings = teacher, None

                    gpa_key = (course_code, matched_instructor)

                    if gpa_key not in gpa_cache:
                        gpa_cache[gpa_key] = get_course_gpa(
                            cursor, course_code, matched_instructor
                        )

                    if instructor_ratings and "." in matched_instructor:
                        try:
                            matched_instructor = instructor_ratings["name"]
                        except KeyError:
                            logger.warning(
                                f"No 'name' field found in instructor_ratings for {matched_instructor}"
                            )

                    course_info = {
                        "code": course_code,
                        "name": course.name,
                        "ge": course.ge,
                        "instructor": matched_instructor,
                        "instructor_rating": instructor_ratings,
                        "gpa": gpa_cache[gpa_key],
                        "schedule": course.schedule,
                        "location": course.location,
                        "enroll_num": course.enroll_num,
                        "class_status": course.class_status,
                        "class_count": course.class_count,
                        "link": course.link,
                        "class_type": course.class_type,
                        "description": course.description,
                        "class_notes": course.class_notes,
                        "enrollment_reqs": {
                            "description": course.enrollment_reqs,
                            "courses": parse_prerequisites(course.enrollment_reqs),
                        },
                        "discussion_sections": course.discussion_sections,
                        "credits": course.credits,
                        "career": course.career,
                        "grading": course.grading,
                        "course_type": course.course_type,
                    }
                    #stores by subject
                    #so {cse: cse 101, cse 30, etc}
                    #not exact values but example
                    courses_cache[subject].append(course_info)

            logger.info(f"Successfully cached {len(scraped_courses)} courses")

        except Exception as e:
            logger.error(f"Error in get_all_courses: {str(e)}")
            raise

    return courses_cache
#clear all cache
def clear_caches():
    global courses_cache, instructor_cache, gpa_cache
    courses_cache = {}
    instructor_cache = {}
    gpa_cache = {}
    cache.clear()
    logger.info("All caches cleared")

#store all of the ready-made courses to db to use
def store_courses_in_db():
    #logger ignore
    logger.info("Starting scheduled course storage process...")
    #clearing cache to work with new info
    clear_caches()

    with app.app_context():
        try:
            #getting the readymade info from scraping and ratings and gpa

            all_courses = get_all_courses()
            #now time to store it

            #logger, ignore
            if not all_courses:
                logger.warning("No courses found to store")
                return
            #clear out db for course info
            CourseModel.query.delete()
            LastUpdateModel.query.delete()

            #count total courses added
            courses_added = 0
            #go through each course
            for subject, courses in all_courses.items():
                for course in courses:
                    try:

                        subject, catalog_num = course["code"].strip().split(" ", 1)

                        has_enrollment_reqs = bool(course.get("enrollment_reqs"))

                        #setting up coursemodel so that 
                        #course information can be stored to db
                        new_course = CourseModel(
                            ge=course["ge"],
                            subject=subject,
                            catalog_num=catalog_num,
                            name=course["name"],
                            instructor=course["instructor"],
                            link=course["link"],
                            class_count=course["class_count"],
                            enroll_num=course["enroll_num"],
                            class_type=course.get("class_type", ""),
                            schedule=course["schedule"],
                            location=course["location"],
                            gpa=course["gpa"],
                            instructor_ratings=course["instructor_rating"],
                            class_status=course["class_status"],
                            description=course["description"],
                            class_notes=course["class_notes"],
                            enrollment_reqs=course["enrollment_reqs"],
                            discussion_sections=course["discussion_sections"],
                            credits=course["credits"],
                            career=course["career"],
                            grading=course["grading"],
                            course_type=course["course_type"],
                            has_enrollment_reqs=has_enrollment_reqs,
                        )

                        db.session.add(new_course)
                        courses_added += 1
                        #add all courses to db after increments of 100
                        if courses_added % 100 == 0:
                            db.session.commit()
                    #exceptions, ignore
                    except Exception as e:
                        logger.error(f"Error processing course: {str(e)}")
                        continue

            #add new last update time to db
            db.session.add(LastUpdateModel())
            #finally commit the rest of the courses
            #now all courses in db
            db.session.commit()

            #logs and exceptions, ignore from here
            logger.info(f"Successfully stored {courses_added} courses in database")

        except Exception as e:
            logger.error(f"Error storing courses: {str(e)}")
            db.session.rollback()
            raise

#scheduler, this is where daily scraping + hourly enrollment counts is happening
def init_scheduler():
    global scheduler
    if scheduler is None:
        scheduler = BackgroundScheduler()
        scheduler.configure(timezone=pytz.timezone("America/Los_Angeles"))
        scheduler.add_job(
            update_course_statuses,
            "interval",
            hours=1,
            id="update_course_statuses_job",
            misfire_grace_time=None,
            coalesce=True,
            max_instances=1
        )
        scheduler.add_job(
            store_courses_in_db,
            "interval",
            hours=24,
            id="store_courses_in_db_job",
            misfire_grace_time=None,
            coalesce=True,
            max_instances=1,
        )

        try:
            scheduler.start()

            #logs, ignore
            if not scheduler.running:
                raise RuntimeError("Scheduler failed to start")
            #successfully ran
            atexit.register(lambda: scheduler.shutdown(wait=True))
            logger.info("Scheduler started successfully")
        except Exception as e:
            logger.error(f"Error starting scheduler: {str(e)}")
            raise

def init_app():
    try:
        #chatbot, doesn't work as intended
        # init_course_recommender(app) METHOD!!!
        
        app.register_blueprint(courses_bp)
        init_db()
        #comment out store_courses_in_db() if you didn't change any
        #of the scraping part and you alr ran once
        
        store_courses_in_db()
        init_prereq_dict(app)
<<<<<<< HEAD
        update_course_statuses()
=======
        update_course_statuses() #METHOD!!!
>>>>>>> 320a90ff
        init_scheduler()
        logger.info("Application initialized successfully")
    except Exception as e:
        logger.error(f"Error initializing application: {str(e)}")
        raise


@app.teardown_appcontext
def teardown_app(exception=None):
    close_slugtistics_db()

#dont use, do python3 wsgi.py instead
# if __name__ == "__main__":
#     init_db()
#     store_courses_in_db()
#     app.register_blueprint(courses_bp)
#     app.run(host="0.0.0.0", port=5001)<|MERGE_RESOLUTION|>--- conflicted
+++ resolved
@@ -356,11 +356,7 @@
         
         store_courses_in_db()
         init_prereq_dict(app)
-<<<<<<< HEAD
-        update_course_statuses()
-=======
         update_course_statuses() #METHOD!!!
->>>>>>> 320a90ff
         init_scheduler()
         logger.info("Application initialized successfully")
     except Exception as e:
